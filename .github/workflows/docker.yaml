--- conflicted
+++ resolved
@@ -25,11 +25,7 @@
         id: docker_meta
         uses: docker/metadata-action@v5
         with:
-<<<<<<< HEAD
-          images: ghcr.io/pterodactyl-china/wings
-=======
           images: ghcr.io/${{ github.repository }}
->>>>>>> ec14db61
           flavor: |
             latest=false
           tags: |
