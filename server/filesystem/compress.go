package filesystem

import (
	"context"
	"fmt"
	"io"
	iofs "io/fs"
	"os"
	"path"
	"path/filepath"
	"strings"
	"sync/atomic"
	"time"

	"emperror.dev/errors"
	"github.com/mholt/archiver/v4"
	
	"golang.org/x/text/encoding/simplifiedchinese"
)

// CompressFiles compresses all the files matching the given paths in the
// specified directory. This function also supports passing nested paths to only
// compress certain files and folders when working in a larger directory. This
// effectively creates a local backup, but rather than ignoring specific files
// and folders, it takes an allow-list of files and folders.
//
// All paths are relative to the dir that is passed in as the first argument,
// and the compressed file will be placed at that location named
// `archive-{date}.tar.gz`.
func (fs *Filesystem) CompressFiles(dir string, paths []string) (os.FileInfo, error) {
	cleanedRootDir, err := fs.SafePath(dir)
	if err != nil {
		return nil, err
	}

	// Take all the paths passed in and merge them together with the root directory we've gotten.
	for i, p := range paths {
		paths[i] = filepath.Join(cleanedRootDir, p)
	}

	cleaned, err := fs.ParallelSafePath(paths)
	if err != nil {
		return nil, err
	}

	a := &Archive{BasePath: cleanedRootDir, Files: cleaned}
	d := path.Join(
		cleanedRootDir,
		fmt.Sprintf("archive-%s.tar.gz", strings.ReplaceAll(time.Now().Format(time.RFC3339), ":", "")),
	)

	if err := a.Create(context.Background(), d); err != nil {
		return nil, err
	}

	f, err := os.Stat(d)
	if err != nil {
		_ = os.Remove(d)
		return nil, err
	}

	if err := fs.HasSpaceFor(f.Size()); err != nil {
		_ = os.Remove(d)
		return nil, err
	}

	fs.addDisk(f.Size())

	return f, nil
}

// SpaceAvailableForDecompression looks through a given archive and determines
// if decompressing it would put the server over its allocated disk space limit.
func (fs *Filesystem) SpaceAvailableForDecompression(ctx context.Context, dir string, file string) error {
	// Don't waste time trying to determine this if we know the server will have the space for
	// it since there is no limit.
	if fs.MaxDisk() <= 0 {
		return nil
	}

	source, err := fs.SafePath(filepath.Join(dir, file))
	if err != nil {
		return err
	}

	// Get the cached size in a parallel process so that if it is not cached we are not
	// waiting an unnecessary amount of time on this call.
	dirSize, err := fs.DiskUsage(false)

	fsys, err := archiver.FileSystem(ctx, source)
	if err != nil {
		if errors.Is(err, archiver.ErrNoMatch) {
			return newFilesystemError(ErrCodeUnknownArchive, err)
		}
		return err
	}

	var size int64
	return iofs.WalkDir(fsys, ".", func(path string, d iofs.DirEntry, err error) error {
		if err != nil {
			return err
		}

		select {
		case <-ctx.Done():
			// Stop walking if the context is canceled.
			return ctx.Err()
		default:
			info, err := d.Info()
			if err != nil {
				return err
			}
			if atomic.AddInt64(&size, info.Size())+dirSize > fs.MaxDisk() {
				return newFilesystemError(ErrCodeDiskSpace, nil)
			}
			return nil
		}
	})
}

// DecompressFile will decompress a file in a given directory by using the
// archiver tool to infer the file type and go from there. This will walk over
// all the files within the given archive and ensure that there is not a
// zip-slip attack being attempted by validating that the final path is within
// the server data directory.
func (fs *Filesystem) DecompressFile(ctx context.Context, dir string, file string) error {
	source, err := fs.SafePath(filepath.Join(dir, file))
	if err != nil {
		return err
	}
	return fs.DecompressFileUnsafe(ctx, dir, source)
}

// DecompressFileUnsafe will decompress any file on the local disk without checking
// if it is owned by the server.  The file will be SAFELY decompressed and extracted
// into the server's directory.
func (fs *Filesystem) DecompressFileUnsafe(ctx context.Context, dir string, file string) error {
	// Ensure that the archive actually exists on the system.
	if _, err := os.Stat(file); err != nil {
		return errors.WithStack(err)
	}

	f, err := os.Open(file)
	if err != nil {
		return err
	}
	defer f.Close()

	// Identify the type of archive we are dealing with.
	format, input, err := archiver.Identify(filepath.Base(file), f)
	if err != nil {
		if errors.Is(err, archiver.ErrNoMatch) {
			return newFilesystemError(ErrCodeUnknownArchive, err)
		}
		return err
	}

	return fs.extractStream(ctx, extractStreamOptions{
		Directory: dir,
		Format:    format,
		Reader:    input,
	})
}

// ExtractStreamUnsafe .
func (fs *Filesystem) ExtractStreamUnsafe(ctx context.Context, dir string, r io.Reader) error {
	format, input, err := archiver.Identify("archive.tar.gz", r)
	if err != nil {
		if errors.Is(err, archiver.ErrNoMatch) {
			return newFilesystemError(ErrCodeUnknownArchive, err)
		}
		return err
	}

	return fs.extractStream(ctx, extractStreamOptions{
		Directory: dir,
		Format:    format,
		Reader:    input,
	})
}

type extractStreamOptions struct {
	// The directory to extract the archive to.
	Directory string
	// File name of the archive.
	FileName string
	// Format of the archive.
	Format archiver.Format
	// Reader for the archive.
	Reader io.Reader
}

func (fs *Filesystem) extractStream(ctx context.Context, opts extractStreamOptions) error {
	// Decompress and extract archive
	if ex, ok := opts.Format.(archiver.Extractor); ok {
		return ex.Extract(ctx, opts.Reader, nil, func(ctx context.Context, f archiver.File) error {
			if f.IsDir() {
				return nil
			}
			p := filepath.Join(opts.Directory, f.NameInArchive)
			// If it is ignored, just don't do anything with the file and skip over it.
			if err := fs.IsIgnored(p); err != nil {
				return nil
			}
			r, err := f.Open()
			if err != nil {
				return err
			}
			defer r.Close()
			if err := fs.Writefile(p, r); err != nil {
				return wrapError(err, opts.FileName)
			}
			// Update the file permissions to the one set in the archive.
			if err := fs.Chmod(p, f.Mode()); err != nil {
				return wrapError(err, opts.FileName)
			}
			// Update the file modification time to the one set in the archive.
			if err := fs.Chtimes(p, f.ModTime(), f.ModTime()); err != nil {
				return wrapError(err, opts.FileName)
			}
			return nil
		})
	}
	return nil
<<<<<<< HEAD
}

// ExtractNameFromArchive looks at an archive file to try and determine the name
// for a given element in an archive. Because of... who knows why, each file type
// uses different methods to determine the file name.
//
// If there is a archiver.File#Sys() value present we will try to use the name
// present in there, otherwise falling back to archiver.File#Name() if all else
// fails. Without this logic present, some archive types such as zip/tars/etc.
// will write all of the files to the base directory, rather than the nested
// directory that is expected.
//
// For files like ".rar" types, there is no f.Sys() value present, and the value
// of archiver.File#Name() will be what you need.
func ExtractNameFromArchive(f archiver.File) string {
	sys := f.Sys()
	// Some archive types won't have a value returned when you call f.Sys() on them,
	// such as ".rar" archives for example. In those cases the only thing you can do
	// is hope that "f.Name()" is actually correct for them.
	if sys == nil {
		return f.Name()
	}
	str := f.Name()
	switch s := sys.(type) {
	case *zip.FileHeader:
		str =  s.Name
	case *zip2.FileHeader:
		str =  s.Name
	case *tar.Header:
		str =  s.Name
	case *gzip.Header:
		str =  s.Name
	case *gzip2.Header:
		str =  s.Name
	default:
		// At this point we cannot figure out what type of archive this might be so
		// just try to find the name field in the struct. If it is found return it.
		field := reflect.Indirect(reflect.ValueOf(sys)).FieldByName("Name")
		if field.IsValid() {
			return field.String()
		}
		// Fallback to the basename of the file at this point. There is nothing we can really
		// do to try and figure out what the underlying directory of the file is supposed to
		// be since it didn't implement a name field.
		str = f.Name()
	}
	isNonUTF8 := false
	utf8Field := reflect.Indirect(reflect.ValueOf(sys)).FieldByName("NonUTF8")
	if utf8Field.IsValid() {
		isNonUTF8 = utf8Field.Bool()
	}
	// 转换
	if isNonUTF8 {
		utf8Str, _ := simplifiedchinese.GBK.NewDecoder().Bytes([]byte(str))
		return string(utf8Str)
	} else {
		return str
	}
=======
>>>>>>> 9496b1f7
}<|MERGE_RESOLUTION|>--- conflicted
+++ resolved
@@ -14,8 +14,6 @@
 
 	"emperror.dev/errors"
 	"github.com/mholt/archiver/v4"
-	
-	"golang.org/x/text/encoding/simplifiedchinese"
 )
 
 // CompressFiles compresses all the files matching the given paths in the
@@ -87,7 +85,7 @@
 	// waiting an unnecessary amount of time on this call.
 	dirSize, err := fs.DiskUsage(false)
 
-	fsys, err := archiver.FileSystem(ctx, source)
+	fsys, err := archiver.FileSystem(source)
 	if err != nil {
 		if errors.Is(err, archiver.ErrNoMatch) {
 			return newFilesystemError(ErrCodeUnknownArchive, err)
@@ -222,65 +220,4 @@
 		})
 	}
 	return nil
-<<<<<<< HEAD
-}
-
-// ExtractNameFromArchive looks at an archive file to try and determine the name
-// for a given element in an archive. Because of... who knows why, each file type
-// uses different methods to determine the file name.
-//
-// If there is a archiver.File#Sys() value present we will try to use the name
-// present in there, otherwise falling back to archiver.File#Name() if all else
-// fails. Without this logic present, some archive types such as zip/tars/etc.
-// will write all of the files to the base directory, rather than the nested
-// directory that is expected.
-//
-// For files like ".rar" types, there is no f.Sys() value present, and the value
-// of archiver.File#Name() will be what you need.
-func ExtractNameFromArchive(f archiver.File) string {
-	sys := f.Sys()
-	// Some archive types won't have a value returned when you call f.Sys() on them,
-	// such as ".rar" archives for example. In those cases the only thing you can do
-	// is hope that "f.Name()" is actually correct for them.
-	if sys == nil {
-		return f.Name()
-	}
-	str := f.Name()
-	switch s := sys.(type) {
-	case *zip.FileHeader:
-		str =  s.Name
-	case *zip2.FileHeader:
-		str =  s.Name
-	case *tar.Header:
-		str =  s.Name
-	case *gzip.Header:
-		str =  s.Name
-	case *gzip2.Header:
-		str =  s.Name
-	default:
-		// At this point we cannot figure out what type of archive this might be so
-		// just try to find the name field in the struct. If it is found return it.
-		field := reflect.Indirect(reflect.ValueOf(sys)).FieldByName("Name")
-		if field.IsValid() {
-			return field.String()
-		}
-		// Fallback to the basename of the file at this point. There is nothing we can really
-		// do to try and figure out what the underlying directory of the file is supposed to
-		// be since it didn't implement a name field.
-		str = f.Name()
-	}
-	isNonUTF8 := false
-	utf8Field := reflect.Indirect(reflect.ValueOf(sys)).FieldByName("NonUTF8")
-	if utf8Field.IsValid() {
-		isNonUTF8 = utf8Field.Bool()
-	}
-	// 转换
-	if isNonUTF8 {
-		utf8Str, _ := simplifiedchinese.GBK.NewDecoder().Bytes([]byte(str))
-		return string(utf8Str)
-	} else {
-		return str
-	}
-=======
->>>>>>> 9496b1f7
 }