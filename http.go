--- conflicted
+++ resolved
@@ -518,9 +518,6 @@
 	w.WriteHeader(http.StatusAccepted)
 }
 
-<<<<<<< HEAD
-func (rt *Router) routeSystemInformation(w http.ResponseWriter, r *http.Request, _ httprouter.Params) {
-=======
 func (rt *Router) routeServerBackup(w http.ResponseWriter, r *http.Request, ps httprouter.Params) {
 	s := rt.GetServer(ps.ByName("server"))
 	defer r.Body.Close()
@@ -546,8 +543,32 @@
 	w.WriteHeader(http.StatusAccepted)
 }
 
+func (rt *Router) routeServerBackup(w http.ResponseWriter, r *http.Request, ps httprouter.Params) {
+	s := rt.GetServer(ps.ByName("server"))
+	defer r.Body.Close()
+
+	data := rt.ReaderToBytes(r.Body)
+	b, err := s.NewBackup(data)
+	if err != nil {
+		zap.S().Errorw("failed to create backup struct for server", zap.String("server", s.Uuid), zap.Error(err))
+
+		http.Error(w, "failed to update data structure", http.StatusInternalServerError)
+		return
+	}
+
+	zap.S().Infow("starting backup process for server", zap.String("server", s.Uuid), zap.String("backup", b.Uuid))
+	go func(bk *server.Backup) {
+		if err := bk.BackupAndNotify(); err != nil {
+			zap.S().Errorw("failed to generate backup for server", zap.Error(err))
+		} else {
+			zap.S().Infow("completed backup process for server", zap.String("backup", b.Uuid))
+		}
+	}(b)
+
+	w.WriteHeader(http.StatusAccepted)
+}
+
 func (rt *Router) routeSystemInformation(w http.ResponseWriter, r *http.Request, ps httprouter.Params) {
->>>>>>> 4ce2b734
 	defer r.Body.Close()
 
 	s, err := GetSystemInformation()
