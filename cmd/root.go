--- conflicted
+++ resolved
@@ -381,11 +381,7 @@
 	if !filepath.IsAbs(configPath) {
 		d, err := filepath.Abs(configPath)
 		if err != nil {
-<<<<<<< HEAD
-			log2.Fatalf("cmd/root: 无法确定目录: %s", err)
-=======
-			log2.Fatalf("cmd/root: failed to get path to config file: %s", err)
->>>>>>> 1d8b3836
+			log2.Fatalf("cmd/root: 无法获取配置文件的路径: %s", err)
 		}
 		configPath = d
 	}
@@ -443,22 +439,13 @@
 }
 
 func exitWithConfigurationNotice() {
-<<<<<<< HEAD
-	fmt.Print(colorstring.Color(`
+	fmt.Printf(colorstring.Color(`
 [_red_][white][bold]错误: 找不到配置文件[reset]
-=======
-	fmt.Printf(colorstring.Color(`
-[_red_][white][bold]Error: Configuration File Not Found[reset]
->>>>>>> 1d8b3836
 
 Wings 找不到您的配置文件，因此无法完成其引导过程。
 请确保您已将实例配置文件复制到下面的默认位置。
 
-<<<<<<< HEAD
-默认位置: /etc/pterodactyl/config.yml
-=======
-Default Location: %s
->>>>>>> 1d8b3836
+默认位置: %s
 
 [yellow]这不是该软件的错误。请不要当成软件错误进行提问，否则问题将被关闭。[reset]
 
